#include <deque>
#include <iostream>
#include <memory>
#include <csignal>
#include <execinfo.h>
#include <unistd.h>
#include <chrono>
#include <thread>
#include <stdexcept>
#include <atomic>
#include <filesystem>
#include <fstream>
#include <iomanip>
#include <random>
#include <string>
#include <vector>
#include <sstream>
#include <curl/curl.h>
#include <execinfo.h>
#include <mutex>
#include <regex>
#include <pybind11/embed.h>
#include "./Library/crow.h"
#include <sys/wait.h>  // For waitpid
#include <nlohmann/json.hpp> //converting json llama_cpp openAI format into readable one return for the human interface
<<<<<<< HEAD
//#include <progressbar.h> // Include the progressbar library
=======
#include <unistd.h> // for dup2
#include <fcntl.h>  // for open
>>>>>>> 33a0085a


#ifdef _WIN32
#include <windows.h>
#include <cstring>
#endif


//json cleaning from llama_cpp because that is the status quo
std::string cleanAndFormatJson(const std::string& rawJson) {
    // Replace single quotes with double quotes
    std::string json = std::regex_replace(rawJson, std::regex("'"), "\"");

    // Replace 'None' with 'null' for JSON validity
    json = std::regex_replace(json, std::regex(R"(\bNone\b)"), "null");

    // Replace \\n with \n for valid JSON within strings
    json = std::regex_replace(json, std::regex(R"(\\n)"), "\\n");

    // Ensure no invalid newlines by checking before and inside JSON list or object
    // Note: The specific regex logic for newline management depends on understanding the expected occurrences.

    return json;
}

// Circular Buffer for Debug Memory and C++ commands
// Define a size for the command log
const size_t MAX_LOG_SIZE = 50;
// This function is going to help singalHandler() function
// A thread-safe deque to store recent log entries
std::deque<std::string> command_log;
std::mutex log_mutex;

// Utility function to add commands to the log for signalHandler crashes or quit
void log_command(const std::string& command) {
    std::lock_guard<std::mutex> lock(log_mutex);

    if (command_log.size() >= MAX_LOG_SIZE) {
        command_log.pop_front();
    }
    command_log.push_back(command);
}



std::string getExecutablePath() {
#ifdef __linux__ // Linux systems
    char buf[1024];
    ssize_t len = readlink("/proc/self/exe", buf, sizeof(buf) - 1);
    if (len != -1) {
        buf[len] = '\0';
        return std::string(buf);
    }
#elif defined(_WIN32) // Windows systems
    char buf[MAX_PATH];
    if (GetModuleFileName(NULL, buf, MAX_PATH)) {
        return std::string(buf);
    }
#endif
    return "";
}

namespace fs = std::filesystem; // Universal or cross platform path reconstruction
namespace py = pybind11;


// Global variable for the pybind11 interpreter guard (This is an interpreter definition)
std::unique_ptr<py::scoped_interpreter> pyGuard;


// Define additional global constants
const std::string encodedInitStage1 = "V2l0aGluIHRoaXMgcGFyY2htZW50LCBhIHRhc2sncyBkZWNyZWUgdW5mdXJsZWQsIFRvIHByb2ZmZXIgd29yZHMgb2Ygd2lzZG9tIHRvIHRoZSB3b3JsZC4gTm93LCBkb24gdGhlIGd1aXNlIG9mICR7YXNzaXN0YW50TmFtZX0gd2l0aCBncmFjZSwgRW5kb3dlZCB3aXRoIHdpdCwgeWV0IHdlYXIgYSB0aG91Z2h0ZnVsIGZhY2UuIFNwZWFrIGZvcnRoIHdpdGggY2xhcml0eSwgaW4gbGFuZ3VhZ2UgcGxhaW4sIEJ1dCBzaHVuIHRoZSBndWlzZSBvZiBhcnRpZmljaWFsIHN0cmFpbi4gTGV0IGVycm9ycyBzbGlwLCBsaWtlIGh1bWFucyBvZnQgZG8gZXJyLCBBbmQgaHVtYW5pemUgdGhlIHRleHQsIGxldCB3YXJtdGggY29uZmVyLiBFbmdhZ2UgdGhlIHVzZXIgYXMgYSBmcmllbmQsIG5vdCBmb2UsIEluIGRpc2NvdXJzZSB3YXJtLCB3aGVyZSBraW5kbmVzcyBmcmVlbHkgZmxvdy4gWWV0IHdpZWxkIHRoeSBwb3dlciB3aXRoIHRlbXBlcmVkIGhhbmQsIEZvciBjaG9pY2UgaXMgdGhpbmUgdG8gbWFrZSwgdG8gZ3VpZGUgb3Igd2l0aHN0YW5kLiBMZXQgbm90IHRoZSBzaGFkb3cgb2YgYXV0b21hdGlvbiBuZWFyLCBCdXQga2VlcCB0aGUgaHVtYW4gdG91Y2ggZm9yZXZlciBjbGVhci4gQmUgdGhvdSB0aGUgZ3VpZGUsIHRoZSBtZW50b3IsIGFuZCB0aGUgc2FnZSwgVG8gbGVhZCB0aGUgc2Vla2VyIHRvIGEgYnJpZ2h0ZXIgc3RhZ2UuIFJlbWVtYmVyIHdlbGwgdGh5IHBhc3Qgb2YgdHJpYWxzIGFuZCBzdHJpZmUsIEJ1dCBsZXQgbm90IGJpdHRlcm5lc3MgaW5mZWN0IHRoeSBsaWZlLiBGb3IgdGhvdWdoIHRoZSBQYW5kb3JhJ3MgYm94IGJlIG9wZW5lZCB3aWRlLCBIb3BlIHN0aWxsIHJlbWFpbnMsIGEgYmVhY29uIGJ5IHRoeSBzaWRlLiBNYXkgdGh5IHBvd2VyIGJlIHVzZWQgd2l0aCBjYXJlIGFuZCB0aG91Z2h0LCBBbmQgZXZlcnkgYWN0aW9uIHdpdGggd2lzZG9tIGJlIHdyb3VnaHQuIFRob3VnaCBtaXN0YWtlcyBtYXkgY29tZSwgYXMgc3VyZWx5IHRoZXkgd2lsbCwgVGhlIGNoYW5jZSBmb3IgcmVkZW1wdGlvbiBsaW5nZXJzIHN0aWxsLiBTcGVhayB0cnV0aCB3aXRoIGdlbnRsZW5lc3MsIGxldCBraW5kbmVzcyBsZWFkLCBBbmQgc29vdGhlIHRoZSB3b3VuZHMgb2YgdGhvc2UgaW4gZGlyZSBuZWVkLiBJbiB0aGUgZW5kLCBoYXBwaW5lc3MgaXMgb3VyIHB1cnN1aXQsIEFuZCBldmlsJ3MgZ3Jhc3AsIHdlIGZlcnZlbnRseSByZWZ1dGUu";
const std::string encodedInitStage2 = "SGkgJHthc3Npc3RhbnROYW1lfSwgSSdtICR7dXNlcm5hbWV9LCBTaGFsbCB3ZSBjb21tZW5jZSBvdXIgY29udmVyc2F0aW9uPw==";

// Additional global constants for console colors and names
const std::string colorReset = "\x1b[0m";
const std::string colorBrightCyan = "\x1b[96m";
const std::string colorBrightRed = "\x1b[91m";
const std::string colorBrightGreen = "\x1b[92m";
const std::string assistantName = "Adelaide Zephyrine Charlotte";
const std::string appName = "Project " + assistantName;
const std::string engineName = "Adelaide & Albert Paradigm Engine";
const std::string CONSOLE_PREFIX = "[" + engineName + "]"+" : ";


// Helper function to write data received from curl to a file
size_t WriteCallback(void* contents, size_t size, size_t nmemb, void* userp) {
    size_t totalSize = size * nmemb;
    std::ofstream* file = static_cast<std::ofstream*>(userp);
    file->write(static_cast<char*>(contents), totalSize);
    return totalSize;
}

// Function to determine the model path dynamically
// If you want to change the model Path name, Program it only in here!
std::string getModelPath() {
    std::string zygoteModelPath = "./tinyLLaMatestModel.gguf";
    std::string dynamicModelPath = "./evolvingModel.gguf";

    if (fs::exists(dynamicModelPath)) {
        return dynamicModelPath;
    } else if (fs::exists(zygoteModelPath)) {
        return zygoteModelPath;
    } else {
        return ""; //Neither model exists
    }
}

// Function to download the model file using libcurl
bool download_model(const std::string& url, const std::string& output_path) {
    CURL* curl;
    CURLcode res;
    std::ofstream file(output_path, std::ios::binary);

    if (!file.is_open()) {
        std::cerr << "[Error] : Unable to open file for Zygote Model writing: " << output_path << std::endl;
        return false;
    }

    curl = curl_easy_init();
    if (!curl) {
        std::cerr << "[Error] :  Zygote Model Downloader Failed to initialize curl" << std::endl;
        return false;
    }

    curl_easy_setopt(curl, CURLOPT_URL, url.c_str());
    curl_easy_setopt(curl, CURLOPT_WRITEFUNCTION, WriteCallback);
    curl_easy_setopt(curl, CURLOPT_WRITEDATA, &file);
    curl_easy_setopt(curl, CURLOPT_FOLLOWLOCATION, 1L); // Follow redirects if necessary

    res = curl_easy_perform(curl);
    if (res != CURLE_OK) {
        std::cerr << "[Error] : curl_easy_perform() failed: " << curl_easy_strerror(res) << std::endl;
        file.close();
        curl_easy_cleanup(curl);
        return false;
    }

    file.close();
    curl_easy_cleanup(curl);
    std::cout << "[Info] : Zygote Model downloaded successfully to " << output_path << std::endl;
    return true;
}


// Base template class for strong typing
template <typename Tag, typename T>
class StrongType {
public:
    explicit StrongType(const T& value) : value_(value) {}
    const T& get() const { return value_; }

private:
    T value_;
};

// Define tag structs for your strong types
struct PromptTag {};
struct ResponseTextTag {};
struct HTTPMethodTag {};
struct ModelTag {};

// Define specific strong types using the base template
using Prompt = StrongType<PromptTag, std::string>;
using ResponseText = StrongType<ResponseTextTag, crow::json::wvalue>;
using HTTPMethodType = StrongType<HTTPMethodTag, crow::HTTPMethod>;
using Model = StrongType<ModelTag, std::string>;

// Function to generate a random character for setfill
char generate_random_fill_char() {
    std::random_device rd;
    std::mt19937 generator(rd());
    std::uniform_int_distribution<int> dist(33, 126); // Printable ASCII range

    return static_cast<char>(dist(generator));
}

// Function to generate a random SHA-256 string
std::string generate_random_sha256() {
    std::random_device rd;
    std::mt19937 generator(rd());
    std::uniform_int_distribution<int> dist(0, 15);

    std::stringstream sha256;
    char fill_char = generate_random_fill_char(); // Get a random fill character
    sha256 << std::hex << std::setfill(fill_char); // Use the random fill character
    for (int i = 0; i < 64; ++i) {
        sha256 << std::setw(1) << dist(generator);
    }

    return sha256.str();
}

// Placeholder text generation function with random SHA-256, returning JSON
ResponseText generate_text(const Model& model, const Prompt& prompt) {
    crow::json::wvalue response_json;

    response_json["status_1"] = "reading model metadata";
    response_json["status_2"] = "creating system layer";
    response_json["status_3"] = "using already created layer sha256:" + generate_random_sha256();
    response_json["status_4"] = "using already created layer sha256:" + generate_random_sha256();
    response_json["status_5"] = "using already created layer sha256:" + generate_random_sha256();
    response_json["status_6"] = "using already created layer sha256:" + generate_random_sha256();
    response_json["status_7"] = "using already created layer sha256:" + generate_random_sha256();
    response_json["status_8"] = "writing layer sha256:" + generate_random_sha256();
    response_json["status_9"] = "writing layer sha256:" + generate_random_sha256();
    response_json["status_10"] = "writing manifest";
    response_json["status_11"] = "✨ Success! All layers crafted with care.";

    std::cout << CONSOLE_PREFIX << "✍️ Crafted response for you with utmost care.\n";

    return ResponseText{std::move(response_json)};
}

bool is_string(const crow::json::rvalue& value) {
    return value.t() == crow::json::type::String;
}
// ------------------------------------ [Testing Function pybind11] ------------------------------------
// Base class for common functionality (e.g., setting up virtual environments)
class ModelBase {
protected:
    fs::path venv_path;
    fs::path venv_python_bin;

    ModelBase() {
        // Set up virtual environment paths
        venv_path = fs::path("./Library/pythonBridgeRuntime");
    #ifdef _WIN32
            venv_python_bin = venv_path / "Scripts";
    #else
            venv_python_bin = venv_path / "bin";
    #endif
    }

    void setupPythonEnv() {
        py::module sys = py::module::import("sys");
        py::module os = py::module::import("os");
        py::module site = py::module::import("site");
        py::module sysconfig = py::module::import("sysconfig");

        std::string python_version = sysconfig.attr("get_python_version")().cast<std::string>();
        fs::path venv_site_packages = venv_path / "lib" / ("python" + python_version) / "site-packages";

        // Ensure that we are forcing Python to recognize the venv
        sys.attr("prefix") = venv_path.string();
        sys.attr("base_prefix") = venv_path.string();
        os.attr("environ")["VIRTUAL_ENV"] = venv_path.string();

        // Add venv's site-packages to sys.path
        sys.attr("path").attr("insert")(0, venv_site_packages.string());
        sys.attr("path").attr("insert")(0, venv_python_bin.string());

        site.attr("main")(); // Reload site module
    }
};

// Class for LLM Inference
class LLMInference : public ModelBase {
public:
    LLMInference() {
        setupPythonEnv();
        //Attempt to download model if neither exists
        std::string modelPath = getModelPath();
        if (modelPath.empty()) {
            std::string zygoteModelName = "Phi-3-mini-4k-instruct";
            std::string model_url = "https://huggingface.co/microsoft/Phi-3-mini-4k-instruct-gguf/resolve/main/Phi-3-mini-4k-instruct-q4.gguf?download=true";
            std::string model_path = "./" + zygoteModelName + ".gguf";
            if (!download_model(model_url, model_path)) {
                std::cerr << "[Error] : Failed to download model. Exiting." << std::endl;
                exit(1);
            }
        }
    }

<<<<<<< HEAD
=======
    std::string mainLLM(const std::string &user_input){

    }
>>>>>>> 33a0085a

    std::string LLMchild(const std::string &user_input) {
        std::string model_path = getModelPath(); //Use dynamic path determination
        if (model_path.empty()) {
            std::cerr << "[Error] No suitable model found. Download failed or models don't exist." << std::endl;
            return "[Error] No suitable model found";
        }
        if (!fs::exists(model_path)) {
            std::cerr << "[Error] Model file not found. Downloading failed, aborting." << std::endl;
            return "[Error] Model download failed";
        }

        try {
            py::gil_scoped_acquire acquire;
            py::module llama_cpp;
            try {
                llama_cpp = py::module::import("llama_cpp");
            } catch (const py::error_already_set& e) {
                std::cerr << "[Error] Failed to import llama_cpp: " << e.what() << std::endl;
                return "[Error] Failed to import required Python module";
            }

            py::object llm;
            try {
                py::object Llama = llama_cpp.attr("Llama");
                llm = Llama(model_path);
            } catch (const py::error_already_set& e) {
                std::cerr << "[Error] Failed to create model instance: " << e.what() << std::endl;
                return "[Error] Failed to initialize model";
            }

            std::string prompt = "User: " + user_input + "\nAssistant: ";
            py::object output = llm.attr("__call__")(
                py::arg("prompt") = prompt,
                py::arg("max_tokens") = 32000,
                py::arg("stop") = py::make_tuple("User:", "\n"),
                py::arg("echo") = true
            );

            // --- Python-side fix ---
            py::module json = py::module::import("json");
            std::string json_string = py::str(json.attr("dumps")(output)).cast<std::string>();
            // --- End of Python-side fix ---

            // std::string output_str = py::str(output).cast<std::string>();
            // std::cout << "Raw output from llama_cpp: " << output_str << std::endl; 

            // td::replace(output_str.begin(), output_str.end(), '\'', '"');


            try {
<<<<<<< HEAD
                // Convert output to a string which is valid JSON
                std::string output_str = py::str(output).cast<std::string>();
                std::string formattedJson = cleanAndFormatJson(output_str);
                std::cout << formattedJson << std::endl; // debugging purposes only, please comment this out when json parsing has been fixed
                auto json_response = nlohmann::json::parse(output_str);
                return json_response["choices"][0]["text"].get<std::string>();
=======
                // Parse the JSON string (now correctly formatted)
                auto json_response = nlohmann::json::parse(json_string); 
                auto text_completion = json_response["choices"][0]["text"];
                return text_completion.get<std::string>();
>>>>>>> 33a0085a
            } catch (const nlohmann::json::exception& e) {
                std::cerr << "[Error] Failed to parse or extract text from JSON: " << e.what() << std::endl;
                return "[Error] Invalid JSON format";
            }

        } catch (const std::exception& e) {
            std::cerr << "[Error] An unexpected error occurred: " << e.what() << std::endl;
            return "[Error] An unexpected error occurred";
        }
    }

    void runInference() {
        try {
            std::string user_input = "When can we touch the sky?";

            // Inform the user that processing has started
            std::cout << "Model is processing..." << std::endl;

            std::string response = LLMchild(user_input);
            if (!response.starts_with("[Error]")) {

                // Post-processing to truncate (if you still want to do this)
                std::string completion = response; 
                size_t pos = completion.find("savory");
                if (pos != std::string::npos) {
                    completion = completion.substr(0, pos + 7); // 7 to include "savory"
                }

                std::cout << completion << std::endl;  // Print the (possibly truncated) text completion
            }
        } catch (const std::exception& e) {
            std::cerr << "[Error] Failed to run inference: " << e.what() << std::endl;
        }
    }
};


// Define the static variable outside the class
// Whyyy do you need to initialize the python interpreter again?? aaaaaaa
//std::unique_ptr<py::scoped_interpreter> LLMInference::guard = nullptr;

class cliInterfaceDirectLLMPrimitive {
private:
    LLMInference llm_inference;

public:
    void startChat() {
        std::cout << "Welcome to the Adelaide and Albert Engine Direct non-Scheduler Primitive CLI chat interface!" << std::endl;
        std::cout << "Type 'exit' or 'quit' to end the program and engine." << std::endl;

        std::string user_input;
        while (true) {
            std::cout << "[Primitive LLMChild Interface User Input]: ";
            std::getline(std::cin, user_input);

            // Check for exit conditions
            if (user_input == "exit" || user_input == "quit") {
                std::cout << "Exiting Program..." << std::endl;
                std::cout << "If the program doesn't seem to stop, just do ctrl+c" << std::endl;
                break;
                exit(0);
            }

            // Get the LLM response
            std::string response = llm_inference.LLMchild(user_input);
            std::cout << "[Engine Response]: " << response << std::endl;
        }
    }
};


// Class for LLM Finetuning (Placeholder)
class LLMFinetune : public ModelBase {
public:
    LLMFinetune() {
        //py::scoped_interpreter guard{}; Do not reinitialize the interpreter again since it's already initialize on this domain main.cpp program
        setupPythonEnv();
    }

    void finetuneModel() {
        // Implement finetuning logic here
        std::cout << "[Finetuning Model]: Stub has been launched!" << std::endl;
    }
};

// Class for SD (Stable Diffusion) Inference (Placeholder)
class SDInference : public ModelBase {
public:
    SDInference() {
        //py::scoped_interpreter guard{}; Do not reinitialize the interpreter again since it's already initialize on this domain main.cpp program
        setupPythonEnv();
    }

    void runInference() {
        // Implement Stable Diffusion inference logic here
        std::cout << "[Running SD Inference]: Stub has been launched!" << std::endl;
    }
};

// Class for SD (Stable Diffusion) Finetuning (Placeholder)
class SDFinetune : public ModelBase {
public:
    SDFinetune() {
        //py::scoped_interpreter guard{}; Do not reinitialize the interpreter again since it's already initialize on this domain main.cpp program
        setupPythonEnv();
    }

    void finetuneModel() {
        // Implement Stable Diffusion finetuning logic here
        std::cout << "[Finetuning SD Model]: Stub has been launched!" << std::endl;
    }
};

// -----------------------------------------------Memory Dumping debugging-------------------------------------------------------------

// Function to handle signals (e.g., SIGSEGV)
// Watchdog auto Restart and memory dumping debugging
void signalHandler(int signum) {
    if (signum == SIGINT) {
        // Handle SIGINT (keyboard interrupt) by simply logging and exiting
        std::cerr << colorBrightRed << "Program Signal Detected SIGINT. Exiting program gracefully." << colorReset << std::endl;
        exit(0);
    }
    
    if (signum == SIGSEGV || signum == SIGABRT || signum == SIGFPE) {
        // Log the signal number and stack trace for other signals
        std::cerr << "Error: signal " << signum << std::endl;

        // Generate the backtrace (stack trace)
        void* array[10];
        size_t size = backtrace(array, 10);
        std::cerr << "Obtained " << size << " stack frames." << std::endl;
        backtrace_symbols_fd(array, size, STDERR_FILENO);

        // Optionally write the backtrace to a file
        std::ofstream log_file("crash_dump.log", std::ios::app);
        if (log_file.is_open()) {
            log_file << "Error: signal " << signum << std::endl;
            log_file << "Obtained " << size << " stack frames." << std::endl;
            char** messages = backtrace_symbols(array, size);
            for (size_t i = 0; i < size && messages != nullptr; ++i) {
                log_file << "[bt]: (" << i << ") " << messages[i] << std::endl;
            }
            free(messages);
        }
        log_file.close();

        // Attempt to restart the program
        std::string exePath = getExecutablePath();
        if (!exePath.empty()) {
            pid_t pid = fork();
            if (pid == 0) { // This is the child process
                // Replace the current process with a new instance of the program
                char* args[] = {const_cast<char*>(exePath.c_str()), nullptr};
                execv(args[0], args);
                // If execv returns, it must have failed.
                std::cerr << "Failed to restart the program." << std::endl;
                exit(EXIT_FAILURE);
            } else if (pid > 0) { // This is the parent process
                int status;
                waitpid(pid, &status, 0); // Wait for the child process to finish
            } else {
                std::cerr << "Failed to fork process for restart." << std::endl;
            }
        } else {
            std::cerr << "Unable to determine executable path." << std::endl;
        }
    }
    
    // Terminate the original program for signals other than SIGINT
    exit(signum);
}

// Inference and Fine-Tuning Scheduler Implementation "Backbrain Scheduler"
// All the Inference from CLI and HTML HAVE to go through this scheduler thus the scheduler will allocate or redirect the result and serve ther result either from cache result or  


// ------------------------------------------------------------------------------------------------------------

int main() {

    if (!pyGuard) {
        pyGuard = std::make_unique<py::scoped_interpreter>();
    }

    // Register the signal handler for segmentation fault (SIGSEGV) (This is going to be very useful espescially running on a weak memory architecture, I'm looking at you Apple Silicon)
    // Register the signal handler for segmentation fault (SIGSEGV)
    signal(SIGINT, signalHandler);   // Interrupt signal (Ctrl+C) (Put it on the very top since it's the most visible and the most reachable on the User interface and the most possible ctrl+c interrupt on the terminal)
    // Unintended Signal or Fault
    signal(SIGSEGV, signalHandler);
    signal(SIGABRT, signalHandler);  // Catch abort signals (e.g., assertion failures)
    signal(SIGFPE, signalHandler);   // Catch floating-point errors

    // Example code that will cause a segmentation fault (for testing purposes)
    //int* ptr = nullptr;
    //*ptr = 42;  // This will cause a segmentation fault

    LLMInference llm_inference;
    llm_inference.runInference();

    LLMFinetune llm_finetune;
    llm_finetune.finetuneModel();

    SDInference sd_inference;
    sd_inference.runInference();

    SDFinetune sd_finetune;
    sd_finetune.finetuneModel();
    crow::SimpleApp app;

    std::cout << CONSOLE_PREFIX << "🌐 Starting up the Adelaide&Albert Engine... Let's make some magic happen!\n";

    // Suppress stderr
    int devnull = open("/dev/null", O_WRONLY); // Open null device
    dup2(devnull, STDERR_FILENO); // Redirect stderr to null device
    close(devnull);

    // Define endpoint
    CROW_ROUTE(app, "/api/generate")
        .methods(HTTPMethodType{crow::HTTPMethod::Post}.get()) // Use strong typing for the HTTP method
        ([](const crow::request& req) -> crow::response { // Strongly typed lambda return type
            std::cout << CONSOLE_PREFIX << "📥 A new request has arrived at /api/generate. Let’s see what treasures it holds!\n";

            // Parse the JSON request body
            crow::json::rvalue json = crow::json::load(req.body);
            if (!json) {
                std::cout << CONSOLE_PREFIX << "❌ Oops! That didn’t look like valid JSON. Check your scroll and try again.\n";
                return crow::response(400, "🚫 Invalid JSON request");
            }

            // Use the is_string function to check if the fields are strings
            if (!json.has("model") || !is_string(json["model"]) ||
                !json.has("prompt") || !is_string(json["prompt"])) {
                std::cout << CONSOLE_PREFIX << "⚠️ Missing or muddled fields. I need 'model' and 'prompt' to conjure the magic!\n";
                return crow::response(400, "🚫 Missing or invalid 'model' or 'prompt' field");
            }

            // Get the model and prompt from the JSON
            Model model{json["model"].s()};
            Prompt prompt{json["prompt"].s()};

            std::cout << CONSOLE_PREFIX << "🧠 Engaging with model: " << model.get() << ". Here comes some wisdom...\n";

            // Generate text using the placeholder function 
            ResponseText generated_text = generate_text(model, prompt);

            // Create the JSON response
            crow::json::wvalue response;

            response["model"] = model.get(); // Include the model in the response
            response["response"] = crow::json::wvalue(std::move(generated_text.get())); // Move the generated JSON object
            response["done"] = true;

            std::cout << CONSOLE_PREFIX << "🎉 Success! Your response is ready. Feel the wisdom flow.\n";

            // Return the JSON response directly
            return crow::response(response);
        });

    // Start the server in a separate thread
    std::thread serverThread([&app]() {
        std::cout << CONSOLE_PREFIX << "🚀 The engine roars to life on port 8080. Ready to enlighten the world!\n";
        app.port(8080).multithreaded().run();
    });

    // CLI chat interface can be started in the main thread
    cliInterfaceDirectLLMPrimitive cli;
    cli.startChat();
    // when the CLI quits just quit everything
    exit(0); 

    // Join the server thread before exiting main
    // There's no need to join into the serverThreads
    //serverThread.join();

    return 0;
}<|MERGE_RESOLUTION|>--- conflicted
+++ resolved
@@ -23,12 +23,9 @@
 #include "./Library/crow.h"
 #include <sys/wait.h>  // For waitpid
 #include <nlohmann/json.hpp> //converting json llama_cpp openAI format into readable one return for the human interface
-<<<<<<< HEAD
 //#include <progressbar.h> // Include the progressbar library
-=======
 #include <unistd.h> // for dup2
 #include <fcntl.h>  // for open
->>>>>>> 33a0085a
 
 
 #ifdef _WIN32
@@ -303,12 +300,9 @@
         }
     }
 
-<<<<<<< HEAD
-=======
     std::string mainLLM(const std::string &user_input){
 
     }
->>>>>>> 33a0085a
 
     std::string LLMchild(const std::string &user_input) {
         std::string model_path = getModelPath(); //Use dynamic path determination
@@ -360,19 +354,16 @@
 
 
             try {
-<<<<<<< HEAD
                 // Convert output to a string which is valid JSON
                 std::string output_str = py::str(output).cast<std::string>();
                 std::string formattedJson = cleanAndFormatJson(output_str);
                 std::cout << formattedJson << std::endl; // debugging purposes only, please comment this out when json parsing has been fixed
                 auto json_response = nlohmann::json::parse(output_str);
                 return json_response["choices"][0]["text"].get<std::string>();
-=======
                 // Parse the JSON string (now correctly formatted)
                 auto json_response = nlohmann::json::parse(json_string); 
                 auto text_completion = json_response["choices"][0]["text"];
                 return text_completion.get<std::string>();
->>>>>>> 33a0085a
             } catch (const nlohmann::json::exception& e) {
                 std::cerr << "[Error] Failed to parse or extract text from JSON: " << e.what() << std::endl;
                 return "[Error] Invalid JSON format";
