--- conflicted
+++ resolved
@@ -258,11 +258,7 @@
 
     # Build with multiple cores
     echo "This is the architecture $(uname -m) unless the cmake becoming asshole and detect arm64 as x86_64"
-<<<<<<< HEAD
-    cmake --build . --config Release --parallel 2 || { echo "LLaMa compilation failed. See logs for details."; exit 1; }
-=======
     cmake --build . --config Release --parallel ${allocThreads} || { echo "LLaMa compilation failed. See logs for details."; exit 1; }
->>>>>>> 850f6115
     pwd
     # Move the binary to ./usr/bin/ and rename it to "chat" or "chat.exe"
     if [[ "$platform" == "Linux" ]]; then
@@ -342,11 +338,8 @@
     cmake .. $CMAKE_ARGS $CMAKE_CUDA_FLAGS
 
     # Build with multiple cores
-<<<<<<< HEAD
-    cmake --build . --config Release --parallel 2 || { echo "LLaMa compilation failed. See logs for details."; exit 1; }
-=======
+
     cmake --build . --config Release --parallel ${allocThreads} || { echo "LLaMa compilation failed. See logs for details."; exit 1; }
->>>>>>> 850f6115
     pwd
     # Move the binary to ./usr/bin/ and rename it to "chat" or "chat.exe"
     if [[ "$platform" == "Linux" ]]; then
@@ -427,11 +420,7 @@
     cmake .. $CMAKE_ARGS $CMAKE_CUDA_FLAGS
 
     # Build with multiple cores
-<<<<<<< HEAD
-    make -j 2 ${1} || { echo "GGML based compilation failed. See logs for details."; exit 1; }
-=======
     make -j ${allocThreads} ${1} || { echo "GGML based compilation failed. See logs for details."; exit 1; }
->>>>>>> 850f6115
     pwd
     # Move the binary to ./usr/bin/ and rename it to "chat" or "chat.exe"
     if [[ "$platform" == "Linux" ]]; then
@@ -506,11 +495,7 @@
     cmake .. $CMAKE_ARGS $CMAKE_CUDA_FLAGS
 
     # Build with multiple cores
-<<<<<<< HEAD
-    make -j 2 ${1} || { echo "Gemma compilation failed. See logs for details."; exit 1; }
-=======
     make -j ${allocThreads} ${1} || { echo "Gemma compilation failed. See logs for details."; exit 1; }
->>>>>>> 850f6115
     pwd
     # Change directory back to rootdir
     cd "$rootdir" || exit 1
@@ -580,11 +565,7 @@
     cmake .. $CMAKE_ARGS $CMAKE_CUDA_FLAGS
 
     # Build with multiple cores
-<<<<<<< HEAD
-    cmake --build . --config Release --parallel 2 || { echo "ggllm compilation failed. See logs for details."; exit 1; }
-=======
     cmake --build . --config Release --parallel ${allocThreads} || { echo "ggllm compilation failed. See logs for details."; exit 1; }
->>>>>>> 850f6115
     pwd
     # Move the binary to ./usr/bin/ and rename it to "chat" or "chat.exe"
     if [[ "$platform" == "Linux" ]]; then
