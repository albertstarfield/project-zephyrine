--- conflicted
+++ resolved
@@ -18,31 +18,6 @@
 <p align="center"><h5>In Self-learning and Self-improvement We Trust</h5></p>
 <hr>
 
-<<<<<<< HEAD
-> **Important Note for Hardware Users:**
-> If you are using a Samsung NVMe SSD, please be mindful of its controller thermal performance. Zephyrine's routines, which involve loading and unloading models, can generate significant I/O traffic (potentially reaching 20TB read per night). As some Samsung SSDs are known to run warm, ensuring you have adequate cooling for your drive is recommended. Please use with caution and aim to keep the temperature below 100°C. Also, be aware of your system's overall resource usage, as Zephyrine includes internal routines for self-improvement (Nothing to see here) that may keep your computer active 24/7 if left running.
-
-> **A Warning to AI Users or potential Investor from Zephyrine Foundation**
-> 
-> **(Please Read Carefully)**
-> 
-> We've noted a societal preference towards immediate consumption or process in various forms, including food and information consumption. consider this:
->
-> This AI assistant/agent is designed to learn directly from you and effort resoure allocation from you, the user. Your engagement and guidance are fundamental to its development (her personality, her knowledge compass, and her moral compass). 
-> **You are the one responsible for your action of the agent and the AI self-awareness.**
-> 
-> **If you are seeking an AI that delivers instant, omnipotent (chatGPT, Direct GPT4o/o3, Deepseek R1, Claude 3.5/3.7/4, Gemini 2.5 Pro, ollama highly capable ready to use models ) without your thoughtful participation or iterative effort -– if your preference is for readily/instant digestible facts, something like passively consuming doomscrolling streams of content (such as on TikTok, YouTube Shorts, or Instagram Reels), rather than investing in collaborative dialogue that leads to deeper understanding or searching the singularity of a fact.** 
-> 
-> **This product is not for you.**
->
-> This project aims to do mutual growth in intellect between the AI (Zephy) and the user (the human), moving beyond one-way passive consumption.
->
-> If your expectation is for an AI that instantly provides all answers without requiring your active involvement and development, look somewhere else. **You have been warned.**
-=======
-
-> > **Important Note:**
-> This software is being entirely rewritten and will no longer be based on the existing javascript codebase. The new architecture will be a plug-and-play, primarily offline framework, similar to Copilot, featuring a Mix of Experts (MoE) interface with delineated entities. This approach aims to avoid direct competition with more successful projects like LMStudio and OLlama GUI. The `adelaide-zephyrine-charlotte-assistant-dev-stream` branch contains the development progress.
->>>>>>> f6859a54
 
 ## Project Zephyrine: Yet another An Open-Source OpenAI API Implementation, and very simple AI Assistant for Your Computer.
 
